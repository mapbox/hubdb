{
  "name": "hubdb",
  "version": "1.1.0",
  "description": "a github-powered database",
  "main": "index.js",
  "scripts": {
    "test": "jshint index.js",
    "doc": "dox -r < index.js | doxme --readme > README.md"
  },
  "browserify": {
    "transform": [
      "envify"
    ]
  },
  "keywords": [
    "github",
    "db",
    "database",
    "nosql"
  ],
  "author": "Tom MacWright",
  "license": "ISC",
  "dependencies": {
<<<<<<< HEAD
=======
    "atob": "^1.1.2",
    "browserify": "^8.1.3",
    "btoa": "^1.1.2",
>>>>>>> 5ab3650a
    "envify": "^3.2.0",
    "hat": "0.0.3",
    "octokat": "^0.4.5",
    "queue-async": "^1.0.7"
  },
  "devDependencies": {
    "dox": "^0.6.1",
    "browserify": "^8.1.3",
    "doxme": "^1.4.3",
    "jshint": "^2.6.0"
  },
  "repository": {
    "type": "git",
    "url": "git@github.com:mapbox/hubdb.git"
  }
}<|MERGE_RESOLUTION|>--- conflicted
+++ resolved
@@ -21,12 +21,8 @@
   "author": "Tom MacWright",
   "license": "ISC",
   "dependencies": {
-<<<<<<< HEAD
-=======
     "atob": "^1.1.2",
-    "browserify": "^8.1.3",
     "btoa": "^1.1.2",
->>>>>>> 5ab3650a
     "envify": "^3.2.0",
     "hat": "0.0.3",
     "octokat": "^0.4.5",
